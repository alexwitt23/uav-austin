""" A classifier model which wraps around a backbone.
This allows for easy interchangeability during experimentation
and a reliable way to load saved models. """

import pathlib
import yaml

import torch
import torchvision

from utils import pull_assets
from models import efficientnet


class Classifier(torch.nn.Module):
    def __init__(
        self,
        img_width: int,
        img_height: int,
        num_classes: int = 2,
        version: str = None,
        backbone: str = None,
        use_cuda: bool = torch.cuda.is_available(),
        half_precision: bool = False
    ):
        super().__init__()
        self.num_classes = num_classes
        self.use_cuda = use_cuda
        self.half_precision = half_precision
        if backbone is None and version is None:
            raise ValueError("Must supply either model version or backbone to load")

        # If a version is given, download from bintray
        if version is not None:
            # Download the model. This has the yaml containing the backbone.
            model_path = pull_assets.download_model(
                model_type="classifier", version=version
            )
            # Load the config in the package to determine the backbone
            config = yaml.safe_load((model_path / "config.yaml").read_text())
            backbone = config.get("model", {}).get("backbone", None)
            # Construct the model, then load the state
            self.model = self._load_backbone(backbone)
            self.model.load_state_dict(torch.load(model_path))
        else:
            # If no version supplied, just load the backbone
            self.model = self._load_backbone(backbone)

<<<<<<< HEAD
=======
        if self.use_cuda and self.half_precision:
            self.model.cuda()
            self.model.half()


>>>>>>> 3e15aa68
    def __call__(self, x: torch.Tensor) -> torch.Tensor:
        # If using cuda and not training, assume inference.
        if self.use_cuda and self.half_precision:
            x = x.half()
        return self.model(x)

    def _load_backbone(self, backbone: str) -> torch.nn.Module:
        """ Load the supplied backbone. """
        if backbone in efficientnet._MODEL_SCALES:
            model = efficientnet.EfficientNet(
                backbone=backbone, num_classes=self.num_classes
            )
        elif backbone == "resnet18":
            model = torchvision.models.resnet18(num_classes=self.num_classes)
        else:
            raise ValueError(f"Unsupported backbone {backbone}.")

        return model

    def classify(self, x: torch.Tensor) -> torch.Tensor:
        """ Take in an image batch and return the class 
        for each image. """
        _, predicted = torch.max(out.data, 1)
        return predicted<|MERGE_RESOLUTION|>--- conflicted
+++ resolved
@@ -41,19 +41,16 @@
             backbone = config.get("model", {}).get("backbone", None)
             # Construct the model, then load the state
             self.model = self._load_backbone(backbone)
-            self.model.load_state_dict(torch.load(model_path))
+            self.model.load_state_dict(torch.load(model_path, map_location="cpu"))
         else:
             # If no version supplied, just load the backbone
             self.model = self._load_backbone(backbone)
 
-<<<<<<< HEAD
-=======
         if self.use_cuda and self.half_precision:
             self.model.cuda()
             self.model.half()
 
 
->>>>>>> 3e15aa68
     def __call__(self, x: torch.Tensor) -> torch.Tensor:
         # If using cuda and not training, assume inference.
         if self.use_cuda and self.half_precision:
