--- conflicted
+++ resolved
@@ -81,15 +81,8 @@
 
         # Call evaluation function
         clf_model.eval()
-<<<<<<< HEAD
-        eval_acc = eval(
-            clf_model, eval_loader, use_cuda, save_best, highest_score, save_dir
-        )
-        highest_score = eval_acc if eval_acc > highest_score else eval_acc
-=======
         eval_acc = eval(clf_model, eval_loader, use_cuda, save_best, highest_score, save_dir)
         highest_score = eval_acc if eval_acc > highest_score else highest_score
->>>>>>> 3e15aa68
         clf_model.train()
 
         print(
