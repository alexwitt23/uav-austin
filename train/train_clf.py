--- conflicted
+++ resolved
@@ -121,15 +121,10 @@
         previous_best = save_dir / "classifier.pt"
         if previous_best.is_file():
             previous_best.unlink()
-<<<<<<< HEAD
             
         model_saver.save_model(
             clf_model, save_dir / "classifier.pt"
         )
-=======
-
-        model_saver.save_model(clf_model, save_dir / f"clf-{accuracy:.5}.pt")
->>>>>>> c8b44f46
 
     return accuracy
 
