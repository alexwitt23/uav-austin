--- conflicted
+++ resolved
@@ -35,20 +35,12 @@
 CLASSES = config.OD_CLASSES
 ALPHAS = config.ALPHAS
 
-<<<<<<< HEAD
-_NUM_COMBINATIONS = 20000
-=======
 _NUM_COMBINATIONS = 1000
->>>>>>> a20669e7
 
 
 def generate_all_images(gen_type: str, num_gen: int, offset: int = 0) -> None:
     """ Generate all combinations of shape, shape color, alpha, and alpha color. """
-<<<<<<< HEAD
-    images_dir = config.DATA_DIR / gen_type 
-=======
     images_dir = config.DATA_DIR / gen_type
->>>>>>> a20669e7
     config.DATA_DIR.mkdir(exist_ok=True, parents=True)
     images_dir.mkdir(exist_ok=True, parents=True)
 
@@ -141,11 +133,7 @@
 def generate_single_example(data: zip) -> None:
     """Creates a single full image"""
     (number, background, crop_x, crop_y, shape_params, gen_type,) = data
-<<<<<<< HEAD
-    data_path = config.DATA_DIR / gen_type 
-=======
     data_path = config.DATA_DIR / gen_type
->>>>>>> a20669e7
 
     background = background.copy()
     background = background.crop(
