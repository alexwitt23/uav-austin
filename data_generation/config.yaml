classes:
  shapes:
    - circle
    - cross
    - pentagon 
    - quarter-circle 
    - rectangle 
    - semicircle 
    - square 
    - star
    - trapezoid 
    - triangle
  alphas:
    - A
    - B
    - C
    - D
    - E
    - F
    - G
    - H
    - I
    - J
    - K
    - L
    - M
    - N
    - O
    - P
    - Q
    - R
    - S
    - T
    - U
    - V
    - W
    - X
    - Y
    - Z
    - '4'
  types:
    - 'background'
    - 'target'
inputs:
  full_image:
    width: 1920
    height: 1072
  cropping:
    width: 300
    height: 300
    overlap: 100
  detector:
    width: 512
    height: 512
  preclf:
    width: 224
    height: 224
generate:
  backgrounds_versions: ["v4"]
  base_shapes_version: v1
  download_base_url: https://bintray.com/uavaustin/target-finder-assets/download_file?file_path=
  max_shapes_per_image: 2
  threads: 0
  delete_on_convert: false
  train_batch:
    offset: 0
<<<<<<< HEAD
    images: 100
=======
    images: 2000
>>>>>>> 18ee35e6
  eval_batch:
    offset: 0
    images: 200
  img_ext: png<|MERGE_RESOLUTION|>--- conflicted
+++ resolved
@@ -64,11 +64,7 @@
   delete_on_convert: false
   train_batch:
     offset: 0
-<<<<<<< HEAD
     images: 100
-=======
-    images: 2000
->>>>>>> 18ee35e6
   eval_batch:
     offset: 0
     images: 200
