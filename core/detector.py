""" A detector model which wraps around a feature extraction backbone, fpn, and RetinaNet
head.This allows for easy interchangeability during experimentation and a reliable way to
load saved models. """
import collections
from typing import List
import yaml

import torch
import torchvision

from core import pull_assets
from third_party.efficientdet import bifpn, efficientnet
from third_party.models import (
    vovnet,
    fpn,
    postprocess,
    regression,
    anchors,
    retinanet_head,
)

_MODEL_SCALES = {
    # (resolution, backbone, bifpn channels, num bifpn layers, head layers)
    "efficientdet-b0": (512, "efficientnet-b0", 64, 3, 3),
    "efficientdet-b1": (640, "efficientnet-b1", 88, 4, 3),
    "efficientdet-b2": (768, "efficientnet-b2", 112, 5, 3),
    "efficientdet-b3": (896, "efficientnet-b3", 160, 6, 4),
    "efficientdet-b4": (1024, "efficientnet-b4", 224, 7, 4),
    "efficientdet-b5": (1280, "efficientnet-b5", 288, 7, 4),
}


class Detector(torch.nn.Module):
    def __init__(
        self,
        img_width: int,
        img_height: int,
        num_classes: int,
        backbone: str = None,
        fpn_name: str = None,
        version: str = None,
        use_cuda: bool = True,
        half_precision: bool = False,
        num_detections_per_image: int = 3,
        confidence: float = 0.01,
        levels: List[int] = [3, 4, 5, 6, 7],
    ) -> None:
        super().__init__()
        self.num_classes = num_classes
        self.img_width = img_width
        self.img_height = img_height
        self.use_cuda = use_cuda
        self.half_precision = half_precision
        self.num_detections_per_image = num_detections_per_image
        self.confidence = confidence
        self.levels = levels

        if backbone is None and version is None:
            raise ValueError("Must supply either model version or backbone to load")

        # If a version is given, download from bintray
        if version is not None:
            # Download the model. This has the yaml containing the backbone.
            model_path = pull_assets.download_model(
                model_type="detector", version=version
            )
            # Load the config in the package to determine the backbone
            config = yaml.safe_load((model_path.parent / "config.yaml").read_text())
            backbone = config.get("model", {}).get("backbone", None)
            # Construct the model, then load the state
            self.backbone = self._load_backbone(backbone)
            self.model.load_state_dict(torch.load(model_path, map_location="cpu"))
        else:
            # If no version supplied, just load the backbone
            self.backbone = self._load_backbone(backbone)
<<<<<<< HEAD
            self.fpn = self._load_fpn(fpn_name, self.backbone.get_pyramid_channels(), _MODEL_SCALES["efficientdet-b1"])
=======
            self.fpn = self._load_fpn(
                fpn_name,
                self.backbone.get_pyramid_channels(),
                _MODEL_SCALES["efficientdet-b0"],
            )
>>>>>>> b90a6977

        self.anchors = anchors.AnchorGenerator(
            img_height=img_height,
            img_width=img_width,
            pyramid_levels=[3, 4, 5, 6, 7],
            anchor_scales=[1.0, 1.2599, 1.5874],
        )

        # Create the retinanet head.
        self.retinanet_head = retinanet_head.RetinaNetHead(
            num_classes,
            in_channels=64,
            anchors_per_cell=self.anchors.num_anchors_per_cell,
            num_convolutions=4
        )

        if self.use_cuda:
            self.anchors.all_anchors = self.anchors.all_anchors.cuda()
            self.anchors.anchors_over_all_feature_maps = [
                anchors.cuda() for anchors in self.anchors.anchors_over_all_feature_maps
            ]
            self.cuda()

        self.postprocess = postprocess.PostProcessor(
            num_classes=num_classes,
            anchors_per_level=self.anchors.anchors_over_all_feature_maps,
            regressor=regression.Regressor(),
            max_detections_per_image=num_detections_per_image,
            score_threshold=confidence,
        )
        self.eval()

    def _load_backbone(self, backbone: str) -> torch.nn.Module:
        """ Load the supplied backbone. """
        if "efficientdet" in backbone:
            model = efficientnet.EfficientNet(
                backbone=_MODEL_SCALES[backbone][1], num_classes=self.num_classes
            )
<<<<<<< HEAD
=======
        elif backbone == "resnet18":
            model = efficientdet.EfficientDet(
                backbone=backbone, num_classes=self.num_classes
            )
>>>>>>> b90a6977
        elif "vovnet" in backbone:
            model = vovnet.VoVNet("V-19-slim-dw-eSE")
        else:
            raise ValueError(f"Unsupported backbone {backbone}.")

        return model

    def _load_fpn(
        self, fpn_name: str, features: List[int], params: str = None
    ) -> torch.nn.Module:
        if "retinanet" in fpn_name:
            fpn_ = fpn.FPN(in_channels=features[-3:], out_channels=64)
        elif "bifpn" in fpn_name:
            fpn_ = bifpn.BiFPN(
                in_channels=features,
                out_channels=params[2],
                num_bifpns=params[3],
                num_levels_in=3,
                bifpn_height=5,
            )
        return fpn_

    def __call__(self, x: torch.Tensor) -> torch.Tensor:
        levels = self.backbone.forward_pyramids(x)
        # Only keep the levels specified during construction.
        levels = collections.OrderedDict(
            [item for item in levels.items() if item[0] in self.levels]
        )
        levels = self.fpn(levels)
        classifications, regressions = self.retinanet_head(levels)

        if self.training:
            return classifications, regressions
        else:
            return self.postprocess(classifications, regressions)<|MERGE_RESOLUTION|>--- conflicted
+++ resolved
@@ -11,7 +11,6 @@
 from core import pull_assets
 from third_party.efficientdet import bifpn, efficientnet
 from third_party.models import (
-    vovnet,
     fpn,
     postprocess,
     regression,
@@ -73,15 +72,7 @@
         else:
             # If no version supplied, just load the backbone
             self.backbone = self._load_backbone(backbone)
-<<<<<<< HEAD
             self.fpn = self._load_fpn(fpn_name, self.backbone.get_pyramid_channels(), _MODEL_SCALES["efficientdet-b1"])
-=======
-            self.fpn = self._load_fpn(
-                fpn_name,
-                self.backbone.get_pyramid_channels(),
-                _MODEL_SCALES["efficientdet-b0"],
-            )
->>>>>>> b90a6977
 
         self.anchors = anchors.AnchorGenerator(
             img_height=img_height,
@@ -93,9 +84,9 @@
         # Create the retinanet head.
         self.retinanet_head = retinanet_head.RetinaNetHead(
             num_classes,
-            in_channels=64,
+            in_channels=88,
             anchors_per_cell=self.anchors.num_anchors_per_cell,
-            num_convolutions=4
+            num_convolutions=3
         )
 
         if self.use_cuda:
@@ -120,13 +111,6 @@
             model = efficientnet.EfficientNet(
                 backbone=_MODEL_SCALES[backbone][1], num_classes=self.num_classes
             )
-<<<<<<< HEAD
-=======
-        elif backbone == "resnet18":
-            model = efficientdet.EfficientDet(
-                backbone=backbone, num_classes=self.num_classes
-            )
->>>>>>> b90a6977
         elif "vovnet" in backbone:
             model = vovnet.VoVNet("V-19-slim-dw-eSE")
         else:
